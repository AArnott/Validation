{
  "files.trimTrailingWhitespace": true,
  "files.insertFinalNewline": true,
  "files.trimFinalNewlines": true,
  "omnisharp.enableEditorConfigSupport": true,
  "omnisharp.enableRoslynAnalyzers": true,
  "dotnet.completion.showCompletionItemsFromUnimportedNamespaces": true,
<<<<<<< HEAD
  "dotnet.defaultSolution": "Validation.sln"
=======
  "editor.formatOnSave": true,
  "[xml]": {
    "editor.wordWrap": "off"
  },
  // Treat these files as Azure Pipelines files
  "files.associations": {
    "**/azure-pipelines/**/*.yml": "azure-pipelines",
    "azure-pipelines.yml": "azure-pipelines"
  },
  // Use Prettier as the default formatter for Azure Pipelines files.
  // Needs to be explicitly configured: https://github.com/Microsoft/azure-pipelines-vscode#document-formatting
  "[azure-pipelines]": {
    "editor.defaultFormatter": "esbenp.prettier-vscode",
    "editor.formatOnSave": false // enable this when they conform
  },
>>>>>>> b1fa3bcc
}<|MERGE_RESOLUTION|>--- conflicted
+++ resolved
@@ -5,9 +5,6 @@
   "omnisharp.enableEditorConfigSupport": true,
   "omnisharp.enableRoslynAnalyzers": true,
   "dotnet.completion.showCompletionItemsFromUnimportedNamespaces": true,
-<<<<<<< HEAD
-  "dotnet.defaultSolution": "Validation.sln"
-=======
   "editor.formatOnSave": true,
   "[xml]": {
     "editor.wordWrap": "off"
@@ -23,5 +20,4 @@
     "editor.defaultFormatter": "esbenp.prettier-vscode",
     "editor.formatOnSave": false // enable this when they conform
   },
->>>>>>> b1fa3bcc
 }