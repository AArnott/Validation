﻿<Project Sdk="Microsoft.NET.Sdk">
  <PropertyGroup>
    <TargetFrameworks>net472;netcoreapp3.1;net5.0</TargetFrameworks>
  </PropertyGroup>

  <ItemGroup>
    <PackageReference Include="Moq" Version="4.17.1" />
    <PackageReference Include="xunit" Version="2.4.1" />
    <PackageReference Include="xunit.runner.visualstudio" Version="2.4.3" />
<<<<<<< HEAD
    <PackageReference Include="Microsoft.NET.Test.Sdk" Version="17.1.0" />
    <PackageReference Include="coverlet.msbuild" Version="3.1.1" />
=======
    <PackageReference Include="Microsoft.NET.Test.Sdk" Version="17.0.0" />
    <PackageReference Include="coverlet.msbuild" Version="3.1.2" />
>>>>>>> 63b22a13
  </ItemGroup>
  <ItemGroup>
    <ProjectReference Include="..\..\src\Validation\Validation.csproj" />
  </ItemGroup>
  <ItemGroup>
    <Compile Update="TestStrings.Designer.cs">
      <DesignTime>True</DesignTime>
      <AutoGen>True</AutoGen>
      <DependentUpon>TestStrings.resx</DependentUpon>
    </Compile>
  </ItemGroup>
  <ItemGroup>
    <EmbeddedResource Update="TestStrings.resx">
      <Generator>ResXFileCodeGenerator</Generator>
      <LastGenOutput>TestStrings.Designer.cs</LastGenOutput>
    </EmbeddedResource>
  </ItemGroup>
</Project><|MERGE_RESOLUTION|>--- conflicted
+++ resolved
@@ -7,13 +7,8 @@
     <PackageReference Include="Moq" Version="4.17.1" />
     <PackageReference Include="xunit" Version="2.4.1" />
     <PackageReference Include="xunit.runner.visualstudio" Version="2.4.3" />
-<<<<<<< HEAD
     <PackageReference Include="Microsoft.NET.Test.Sdk" Version="17.1.0" />
-    <PackageReference Include="coverlet.msbuild" Version="3.1.1" />
-=======
-    <PackageReference Include="Microsoft.NET.Test.Sdk" Version="17.0.0" />
     <PackageReference Include="coverlet.msbuild" Version="3.1.2" />
->>>>>>> 63b22a13
   </ItemGroup>
   <ItemGroup>
     <ProjectReference Include="..\..\src\Validation\Validation.csproj" />
