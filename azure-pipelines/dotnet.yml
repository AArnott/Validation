--- conflicted
+++ resolved
@@ -3,20 +3,15 @@
 
 steps:
 
-<<<<<<< HEAD
   # We use msbuild instead of dotnet build because only msbuild can build net35 targeted projects.
 - task: VSBuild@1
   displayName: 🛠 Build Visual Studio solution
   inputs:
-    msbuildArgs: /t:build,pack /m /bl:"$(Build.ArtifactStagingDirectory)/build_logs/msbuild.binlog"
+    msbuildArgs: /t:build,pack -warnaserror /bl:"$(Build.ArtifactStagingDirectory)/build_logs/msbuild.binlog"
     configuration: $(BuildConfiguration)
   env:
     SYSTEM_ACCESSTOKEN: $(System.AccessToken)
   condition: and(succeeded(), eq(variables['Agent.OS'], 'Windows_NT'))
-=======
-- script: dotnet build -t:build,pack --no-restore -c $(BuildConfiguration) -warnaserror /bl:"$(Build.ArtifactStagingDirectory)/build_logs/build.binlog"
-  displayName: 🛠 dotnet build
->>>>>>> e22efe97
 
 - powershell: azure-pipelines/dotnet-test-cloud.ps1 -Configuration $(BuildConfiguration) -Agent $(Agent.JobName) -PublishResults
   displayName: 🧪 dotnet test
