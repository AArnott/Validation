﻿<?xml version="1.0" encoding="utf-8"?>
<Project ToolsVersion="14.0" DefaultTargets="Build" xmlns="http://schemas.microsoft.com/developer/msbuild/2003">
  <Import Project="$(MSBuildExtensionsPath)\$(MSBuildToolsVersion)\Microsoft.Common.props" Condition="Exists('$(MSBuildExtensionsPath)\$(MSBuildToolsVersion)\Microsoft.Common.props')" />
  <PropertyGroup>
    <MinimumVisualStudioVersion>12.0</MinimumVisualStudioVersion>
    <Configuration Condition=" '$(Configuration)' == '' ">Debug</Configuration>
    <Platform Condition=" '$(Platform)' == '' ">AnyCPU</Platform>
    <ProjectGuid>{25AC8D90-9675-42E0-AF13-D54CB7D7D56E}</ProjectGuid>
    <OutputType>Library</OutputType>
    <AppDesignerFolder>Properties</AppDesignerFolder>
    <RootNamespace>Validation</RootNamespace>
    <AssemblyName>Validation</AssemblyName>
    <DefaultLanguage>en-US</DefaultLanguage>
    <FileAlignment>512</FileAlignment>
    <ProjectTypeGuids>{786C830F-07A1-408B-BD7F-6EE04809D6DB};{FAE04EC0-301F-11D3-BF4B-00C04F79EFBC}</ProjectTypeGuids>
    <TargetFrameworkProfile>Profile259</TargetFrameworkProfile>
    <TargetFrameworkVersion>v4.5</TargetFrameworkVersion>
    <SignAssembly>true</SignAssembly>
    <AssemblyOriginatorKeyFile>ProjectBuildInternal.snk</AssemblyOriginatorKeyFile>
    <DocumentationFile>$(OutputPath)$(AssemblyName).xml</DocumentationFile>
    <OutputPath Condition=" '$(OutputPath)' == '' ">bin</OutputPath>
  </PropertyGroup>
  <PropertyGroup Condition=" '$(Configuration)|$(Platform)' == 'Debug|AnyCPU' ">
    <ErrorReport>prompt</ErrorReport>
    <WarningLevel>4</WarningLevel>
<<<<<<< HEAD
    <DebugSymbols>true</DebugSymbols>
    <DebugType>full</DebugType>
    <Optimize>false</Optimize>
    <DefineConstants>DEBUG;TRACE</DefineConstants>
    <CodeAnalysisRuleSet>Validation.NewPortable.ruleset</CodeAnalysisRuleSet>
=======
    <DefineConstants>TRACE;DEBUG;NET45</DefineConstants>
>>>>>>> 680f38fe
  </PropertyGroup>
  <PropertyGroup Condition=" '$(Configuration)|$(Platform)' == 'Release|AnyCPU' ">
    <ErrorReport>prompt</ErrorReport>
    <WarningLevel>4</WarningLevel>
<<<<<<< HEAD
    <DebugType>pdbonly</DebugType>
    <Optimize>true</Optimize>
    <DefineConstants>TRACE</DefineConstants>
    <CodeAnalysisRuleSet>Validation.NewPortable.ruleset</CodeAnalysisRuleSet>
=======
    <DefineConstants>TRACE;NET45</DefineConstants>
  </PropertyGroup>
  <PropertyGroup>
    <SignAssembly>true</SignAssembly>
  </PropertyGroup>
  <PropertyGroup>
    <AssemblyOriginatorKeyFile>ProjectBuildInternal.snk</AssemblyOriginatorKeyFile>
>>>>>>> 680f38fe
  </PropertyGroup>
  <ItemGroup>
    <!-- A reference to the entire .NET Framework is automatically included -->
    <EmbeddedResource Include="Strings.resx">
      <Generator>ResXFileCodeGenerator</Generator>
      <LastGenOutput>Strings.Designer.cs</LastGenOutput>
    </EmbeddedResource>
  </ItemGroup>
  <ItemGroup>
    <Compile Include="Properties\AssemblyInfo.cs" />
    <Compile Include="Strings.Designer.cs">
      <AutoGen>True</AutoGen>
      <DesignTime>True</DesignTime>
      <DependentUpon>Strings.resx</DependentUpon>
    </Compile>
    <Compile Include="TypeInfoExtensions.cs" />
  </ItemGroup>
  <ItemGroup>
    <None Include="project.json" />
    <None Include="ProjectBuildInternal.snk" />
    <None Include="Validation.NewPortable.ruleset" />
  </ItemGroup>
  <ItemGroup>
    <AdditionalFiles Include="..\Validation\stylecop.json" />
  </ItemGroup>
  <Import Project="..\Validation.Shared\Validation.Shared.projitems" Label="Shared" />
  <Import Project="$(MSBuildExtensionsPath32)\Microsoft\Portable\$(TargetFrameworkVersion)\Microsoft.Portable.CSharp.targets" />
</Project><|MERGE_RESOLUTION|>--- conflicted
+++ resolved
@@ -23,33 +23,19 @@
   <PropertyGroup Condition=" '$(Configuration)|$(Platform)' == 'Debug|AnyCPU' ">
     <ErrorReport>prompt</ErrorReport>
     <WarningLevel>4</WarningLevel>
-<<<<<<< HEAD
     <DebugSymbols>true</DebugSymbols>
     <DebugType>full</DebugType>
     <Optimize>false</Optimize>
-    <DefineConstants>DEBUG;TRACE</DefineConstants>
+    <DefineConstants>TRACE;DEBUG;NET45</DefineConstants>
     <CodeAnalysisRuleSet>Validation.NewPortable.ruleset</CodeAnalysisRuleSet>
-=======
-    <DefineConstants>TRACE;DEBUG;NET45</DefineConstants>
->>>>>>> 680f38fe
   </PropertyGroup>
   <PropertyGroup Condition=" '$(Configuration)|$(Platform)' == 'Release|AnyCPU' ">
     <ErrorReport>prompt</ErrorReport>
     <WarningLevel>4</WarningLevel>
-<<<<<<< HEAD
     <DebugType>pdbonly</DebugType>
     <Optimize>true</Optimize>
-    <DefineConstants>TRACE</DefineConstants>
+    <DefineConstants>TRACE;NET45</DefineConstants>
     <CodeAnalysisRuleSet>Validation.NewPortable.ruleset</CodeAnalysisRuleSet>
-=======
-    <DefineConstants>TRACE;NET45</DefineConstants>
-  </PropertyGroup>
-  <PropertyGroup>
-    <SignAssembly>true</SignAssembly>
-  </PropertyGroup>
-  <PropertyGroup>
-    <AssemblyOriginatorKeyFile>ProjectBuildInternal.snk</AssemblyOriginatorKeyFile>
->>>>>>> 680f38fe
   </PropertyGroup>
   <ItemGroup>
     <!-- A reference to the entire .NET Framework is automatically included -->
