﻿<?xml version="1.0" encoding="utf-8"?>
<Project ToolsVersion="4.0" DefaultTargets="Build" xmlns="http://schemas.microsoft.com/developer/msbuild/2003">
  <Import Project="$(MSBuildExtensionsPath)\$(MSBuildToolsVersion)\Microsoft.Common.props" Condition="Exists('$(MSBuildExtensionsPath)\$(MSBuildToolsVersion)\Microsoft.Common.props')" />
  <PropertyGroup>
    <Configuration Condition=" '$(Configuration)' == '' ">Debug</Configuration>
    <Platform Condition=" '$(Platform)' == '' ">AnyCPU</Platform>
    <ProjectGuid>{E016A630-A79B-4B5D-8997-E66581D62B81}</ProjectGuid>
    <OutputType>Library</OutputType>
    <AppDesignerFolder>Properties</AppDesignerFolder>
    <RootNamespace>Validation</RootNamespace>
    <AssemblyName>Validation</AssemblyName>
    <TargetFrameworkVersion>v4.0</TargetFrameworkVersion>
    <TargetFrameworkProfile>Profile328</TargetFrameworkProfile>
    <FileAlignment>512</FileAlignment>
    <ProjectTypeGuids>{786C830F-07A1-408B-BD7F-6EE04809D6DB};{FAE04EC0-301F-11D3-BF4B-00C04F79EFBC}</ProjectTypeGuids>
    <MinimumVisualStudioVersion>10.0</MinimumVisualStudioVersion>
		<ErrorReport>prompt</ErrorReport>
		<WarningLevel>4</WarningLevel>
		<SignAssembly>true</SignAssembly>
    <AssemblyOriginatorKeyFile>ProjectBuildInternal.snk</AssemblyOriginatorKeyFile>
		<DocumentationFile>$(OutputPath)$(AssemblyName).xml</DocumentationFile>
    <OutputPath Condition=" '$(OutputPath)' == '' ">bin</OutputPath>
  </PropertyGroup>
  <PropertyGroup Condition=" '$(Configuration)|$(Platform)' == 'Debug|AnyCPU' ">
    <Prefer32Bit>false</Prefer32Bit>
    <CodeAnalysisRuleSet>Validation.ruleset</CodeAnalysisRuleSet>
<<<<<<< HEAD
		<DebugSymbols>true</DebugSymbols>
		<DebugType>full</DebugType>
		<Optimize>false</Optimize>
		<DefineConstants>DEBUG;TRACE</DefineConstants>
=======
    <DefineConstants>TRACE;DEBUG;NET40</DefineConstants>
>>>>>>> 680f38fe
  </PropertyGroup>
  <PropertyGroup Condition=" '$(Configuration)|$(Platform)' == 'Release|AnyCPU' ">
    <Prefer32Bit>false</Prefer32Bit>
    <CodeAnalysisRuleSet>Validation.ruleset</CodeAnalysisRuleSet>
<<<<<<< HEAD
		<DebugType>pdbonly</DebugType>
		<Optimize>true</Optimize>
		<DefineConstants>TRACE</DefineConstants>
=======
    <DefineConstants>TRACE;NET40</DefineConstants>
  </PropertyGroup>
  <PropertyGroup>
    <SignAssembly>true</SignAssembly>
  </PropertyGroup>
  <PropertyGroup>
    <AssemblyOriginatorKeyFile>ProjectBuildInternal.snk</AssemblyOriginatorKeyFile>
>>>>>>> 680f38fe
  </PropertyGroup>
  <ItemGroup>
    <Compile Include="Properties\AssemblyInfo.cs" />
    <Compile Include="Strings.Designer.cs">
      <AutoGen>True</AutoGen>
      <DesignTime>True</DesignTime>
      <DependentUpon>Strings.resx</DependentUpon>
    </Compile>
    <Compile Include="TypeExtensions.cs" />
  </ItemGroup>
  <ItemGroup>
    <EmbeddedResource Include="Strings.resx">
      <Generator>ResXFileCodeGenerator</Generator>
      <LastGenOutput>Strings.Designer.cs</LastGenOutput>
    </EmbeddedResource>
  </ItemGroup>
  <ItemGroup>
    <None Include="project.json" />
    <None Include="ProjectBuildInternal.snk" />
    <None Include="Validation.ruleset" />
  </ItemGroup>
  <ItemGroup>
    <AdditionalFiles Include="stylecop.json" />
  </ItemGroup>
  <Import Project="..\Validation.Shared\Validation.Shared.projitems" Label="Shared" />
  <Import Project="$(MSBuildExtensionsPath32)\Microsoft\Portable\$(TargetFrameworkVersion)\Microsoft.Portable.CSharp.targets" />
</Project><|MERGE_RESOLUTION|>--- conflicted
+++ resolved
@@ -14,41 +14,27 @@
     <FileAlignment>512</FileAlignment>
     <ProjectTypeGuids>{786C830F-07A1-408B-BD7F-6EE04809D6DB};{FAE04EC0-301F-11D3-BF4B-00C04F79EFBC}</ProjectTypeGuids>
     <MinimumVisualStudioVersion>10.0</MinimumVisualStudioVersion>
-		<ErrorReport>prompt</ErrorReport>
-		<WarningLevel>4</WarningLevel>
-		<SignAssembly>true</SignAssembly>
+    <ErrorReport>prompt</ErrorReport>
+    <WarningLevel>4</WarningLevel>
+    <SignAssembly>true</SignAssembly>
     <AssemblyOriginatorKeyFile>ProjectBuildInternal.snk</AssemblyOriginatorKeyFile>
-		<DocumentationFile>$(OutputPath)$(AssemblyName).xml</DocumentationFile>
+    <DocumentationFile>$(OutputPath)$(AssemblyName).xml</DocumentationFile>
     <OutputPath Condition=" '$(OutputPath)' == '' ">bin</OutputPath>
   </PropertyGroup>
   <PropertyGroup Condition=" '$(Configuration)|$(Platform)' == 'Debug|AnyCPU' ">
     <Prefer32Bit>false</Prefer32Bit>
     <CodeAnalysisRuleSet>Validation.ruleset</CodeAnalysisRuleSet>
-<<<<<<< HEAD
-		<DebugSymbols>true</DebugSymbols>
-		<DebugType>full</DebugType>
-		<Optimize>false</Optimize>
-		<DefineConstants>DEBUG;TRACE</DefineConstants>
-=======
     <DefineConstants>TRACE;DEBUG;NET40</DefineConstants>
->>>>>>> 680f38fe
+    <DebugSymbols>true</DebugSymbols>
+    <DebugType>full</DebugType>
+    <Optimize>false</Optimize>
   </PropertyGroup>
   <PropertyGroup Condition=" '$(Configuration)|$(Platform)' == 'Release|AnyCPU' ">
+    <DefineConstants>TRACE;NET40</DefineConstants>
     <Prefer32Bit>false</Prefer32Bit>
     <CodeAnalysisRuleSet>Validation.ruleset</CodeAnalysisRuleSet>
-<<<<<<< HEAD
-		<DebugType>pdbonly</DebugType>
-		<Optimize>true</Optimize>
-		<DefineConstants>TRACE</DefineConstants>
-=======
-    <DefineConstants>TRACE;NET40</DefineConstants>
-  </PropertyGroup>
-  <PropertyGroup>
-    <SignAssembly>true</SignAssembly>
-  </PropertyGroup>
-  <PropertyGroup>
-    <AssemblyOriginatorKeyFile>ProjectBuildInternal.snk</AssemblyOriginatorKeyFile>
->>>>>>> 680f38fe
+    <DebugType>pdbonly</DebugType>
+    <Optimize>true</Optimize>
   </PropertyGroup>
   <ItemGroup>
     <Compile Include="Properties\AssemblyInfo.cs" />
