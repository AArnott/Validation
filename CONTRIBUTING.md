--- conflicted
+++ resolved
@@ -25,11 +25,7 @@
 the same major.minor.Bxx "hundreds" band.
 For example if 2.2.300 is specified, you may install 2.2.300, 2.2.301, or 2.2.310
 while the 2.2.400 version would not be considered compatible by .NET SDK.
-<<<<<<< HEAD
-See [.NET Core Versioning](https://docs.microsoft.com/en-us/dotnet/core/versions/) for more information.
-=======
 See [.NET Core Versioning](https://learn.microsoft.com/dotnet/core/versions/) for more information.
->>>>>>> 357d4a89
 
 ## Package restore
 
