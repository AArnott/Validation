--- conflicted
+++ resolved
@@ -39,9 +39,6 @@
 
 Building, testing, and packing this repository can be done by using the standard dotnet CLI commands (e.g. `dotnet build`, `dotnet test`, `dotnet pack`, etc.).
 
-<<<<<<< HEAD
-[pwsh]: https://docs.microsoft.com/en-us/powershell/scripting/install/installing-powershell?view=powershell-6
-=======
 [pwsh]: https://docs.microsoft.com/powershell/scripting/install/installing-powershell?view=powershell-6
 
 ## Releases
@@ -74,5 +71,4 @@
 You can make changes and host the site locally to preview them by switching to that directory and running the `dotnet docfx --serve` command.
 After making a change, you can rebuild the docs site while the localhost server is running by running `dotnet docfx` again from a separate terminal.
 
-The `.github/workflows/docs.yml` GitHub Actions workflow publishes the content of these docs to github.io if the workflow itself and [GitHub Pages is enabled for your repository](https://docs.github.com/en/pages/quickstart).
->>>>>>> b1fa3bcc
+The `.github/workflows/docs.yml` GitHub Actions workflow publishes the content of these docs to github.io if the workflow itself and [GitHub Pages is enabled for your repository](https://docs.github.com/en/pages/quickstart).