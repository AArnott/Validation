<?xml version="1.0" encoding="utf-8"?>
<Project>
  <!-- https://learn.microsoft.com/nuget/consume-packages/central-package-management -->
  <PropertyGroup>
    <ManagePackageVersionsCentrally>true</ManagePackageVersionsCentrally>
    <CentralPackageTransitivePinningEnabled>true</CentralPackageTransitivePinningEnabled>
  </PropertyGroup>
  <ItemGroup>
    <!-- Put repo-specific PackageVersion items in this group. -->
  </ItemGroup>
  <ItemGroup Label="Library.Template">
    <PackageVersion Include="Microsoft.NET.Test.Sdk" Version="17.12.0" />
<<<<<<< HEAD
    <PackageVersion Include="Moq" Version="4.18.4" />
    <PackageVersion Include="xunit.runner.visualstudio" Version="2.8.2" />
=======
    <PackageVersion Include="xunit.runner.visualstudio" Version="3.0.0" />
>>>>>>> 0c33c695
    <PackageVersion Include="xunit" Version="2.9.2" />
  </ItemGroup>
  <ItemGroup>
    <!-- Put repo-specific GlobalPackageReference items in this group. -->
  </ItemGroup>
  <ItemGroup Label="Library.Template">
    <GlobalPackageReference Include="CSharpIsNullAnalyzer" Version="0.1.593" />
    <GlobalPackageReference Include="DotNetAnalyzers.DocumentationAnalyzers" Version="1.0.0-beta.59" />
    <GlobalPackageReference Include="Microsoft.CodeAnalysis.ResxSourceGenerator" Version="3.11.0-beta1.24527.2" />
    <!-- The condition works around https://github.com/dotnet/sdk/issues/44951 -->
    <GlobalPackageReference Include="Nerdbank.GitVersioning" Version="3.7.112" Condition="!('$(TF_BUILD)'=='true' and '$(dotnetformat)'=='true')" />
    <GlobalPackageReference Include="PolySharp" Version="1.15.0" />
    <GlobalPackageReference Include="StyleCop.Analyzers.Unstable" Version="1.2.0.556" />
  </ItemGroup>
</Project><|MERGE_RESOLUTION|>--- conflicted
+++ resolved
@@ -7,24 +7,19 @@
   </PropertyGroup>
   <ItemGroup>
     <!-- Put repo-specific PackageVersion items in this group. -->
+    <PackageVersion Include="Moq" Version="4.18.4" />
   </ItemGroup>
   <ItemGroup Label="Library.Template">
     <PackageVersion Include="Microsoft.NET.Test.Sdk" Version="17.12.0" />
-<<<<<<< HEAD
-    <PackageVersion Include="Moq" Version="4.18.4" />
-    <PackageVersion Include="xunit.runner.visualstudio" Version="2.8.2" />
-=======
     <PackageVersion Include="xunit.runner.visualstudio" Version="3.0.0" />
->>>>>>> 0c33c695
     <PackageVersion Include="xunit" Version="2.9.2" />
   </ItemGroup>
   <ItemGroup>
-    <!-- Put repo-specific GlobalPackageReference items in this group. -->
+    <GlobalPackageReference Include="Microsoft.CodeAnalysis.ResxSourceGenerator" Version="3.11.0-beta1.24527.2" />
   </ItemGroup>
   <ItemGroup Label="Library.Template">
     <GlobalPackageReference Include="CSharpIsNullAnalyzer" Version="0.1.593" />
     <GlobalPackageReference Include="DotNetAnalyzers.DocumentationAnalyzers" Version="1.0.0-beta.59" />
-    <GlobalPackageReference Include="Microsoft.CodeAnalysis.ResxSourceGenerator" Version="3.11.0-beta1.24527.2" />
     <!-- The condition works around https://github.com/dotnet/sdk/issues/44951 -->
     <GlobalPackageReference Include="Nerdbank.GitVersioning" Version="3.7.112" Condition="!('$(TF_BUILD)'=='true' and '$(dotnetformat)'=='true')" />
     <GlobalPackageReference Include="PolySharp" Version="1.15.0" />
