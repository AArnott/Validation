--- conflicted
+++ resolved
@@ -5,12 +5,8 @@
     <CentralPackageTransitivePinningEnabled>true</CentralPackageTransitivePinningEnabled>
   </PropertyGroup>
   <ItemGroup>
-<<<<<<< HEAD
-    <PackageVersion Include="Microsoft.NET.Test.Sdk" Version="17.5.0" />
+    <PackageVersion Include="Microsoft.NET.Test.Sdk" Version="17.6.2" />
     <PackageVersion Include="Moq" Version="4.18.4" />
-=======
-    <PackageVersion Include="Microsoft.NET.Test.Sdk" Version="17.6.2" />
->>>>>>> e22efe97
     <PackageVersion Include="xunit.runner.visualstudio" Version="2.4.5" />
     <PackageVersion Include="xunit" Version="2.4.2" />
   </ItemGroup>
